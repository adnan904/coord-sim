import logging
import numpy as np
from coordsim.network.flow import Flow
from coordsim.forwarders import *
from coordsim.flow_generators import *
from coordsim.flow_processors import *
from coordsim.decision_maker import *
# from coordsim.metrics import metrics

log = logging.getLogger(__name__)

"""
Flow Simulator class
This class holds the flow simulator and its internal flow handling functions.
Flow of data through the simulator (abstract):

start() -> generate_flow() -> init_flow() -> pass_flow() -> process_flow()
and forward_flow() -> depart_flow() or pass_flow()

"""


class FlowSimulator:
    def __init__(self, env, params):
        self.env = env
        self.params = params
        self.total_flow_count = 0
        self.params.flow_trigger = self.env.event()
        flow_generator_cls = eval(self.params.flow_generator_class)
        self.FlowGenerator = flow_generator_cls(self.env, self.params)
        assert isinstance(self.FlowGenerator, BaseFlowGenerator)
        decision_maker_cls = eval(self.params.decision_maker_class)
        self.DecisionMaker = decision_maker_cls(self.env, self.params)
        assert isinstance(self.DecisionMaker, BaseDecisionMaker)
        flow_forwarder_cls = eval(self.params.flow_forwarder_class)
        self.FlowForwarder = flow_forwarder_cls(self.env, self.params)
        assert isinstance(self.FlowForwarder, BaseFlowForwarder)
        flow_processor_cls = eval(self.params.flow_processor_class)
        self.FlowProcessor = flow_processor_cls(self.env, self.params)
        assert isinstance(self.FlowProcessor, BaseFlowProcessor)

    def start(self):
        """
        Start the simulator.
        """
        log.info("Starting simulation")
        # Setting the all-pairs shortest path in the NetworkX network as a graph attribute
        log.info("Using nodes list {}\n".format(list(self.params.network.nodes.keys())))
        log.info("Total of {} ingress nodes available\n".format(len(self.params.ing_nodes)))
        if self.params.eg_nodes:
            log.info("Total of {} egress nodes available\n".format(len(self.params.eg_nodes)))
        for node in self.params.ing_nodes:
            node_id = node[0]
            self.env.process(self.init_arrival(node_id))

    def init_arrival(self, node_id):
        """
        Initiates and controls flow arrivals at a node
        """
        while self.params.inter_arr_mean[node_id] is not None:
            self.total_flow_count += 1

            inter_arr_time, flow = self.FlowGenerator.generate_flow(self.total_flow_count, node_id)

            # Generate flows and schedule them at ingress node
            self.env.process(self.handle_flow(flow))
            yield self.env.timeout(inter_arr_time)

    def handle_flow(self, flow: Flow, decision=False):
        """
        Handles the flow operations
        """
        self.params.logger.info(
            "Flow {} generated. arrived at node {} Requesting {} - flow duration: {}ms, "
            "flow dr: {}. Time: {}".format(flow.flow_id, flow.current_node_id, flow.sfc, flow.duration, flow.dr,
                                           self.env.now))
        while not flow.departed:
<<<<<<< HEAD
            decision_type = self.DecisionMaker.decision_type
            if not decision:
                if decision_type == "PerFlow":
                    next_node = yield self.env.process(self.DecisionMaker.decide_next_node(flow))
                else:
                    next_node = self.DecisionMaker.decide_next_node(flow)
=======
            if decision is False:
                next_node = yield self.env.process(self.DecisionMaker.decide_next_node(flow))
>>>>>>> d5651c5c
                if next_node == "External":
                    # If decision maker asked for external decisions from the algo directly
                    # Then exit this simpy process. The runner module will be responsible to call
                    # `handle_flow` again with a decision.
                    return
            else:
                next_node = decision
                # Reset decision
                decision = False
                # TODO: Check if following is needed
                if flow.forward_to_eg and flow.current_node_id == next_node:
                    # If flow finished processing and decision is to keep at the same node: +1 delay
                    yield self.env.timeout(1)
                    flow.ttl -= 1
                    flow.end2end_delay += 1
            if next_node is not None:
                if (decision_type != "PerFlow") or (decision_type == "PerFlow" and next_node == flow.current_node_id):
                    process = True
                else:
                    process = False

                flow_forwarded = yield self.env.process(self.FlowForwarder.forward_flow(flow, next_node))
                if not flow_forwarded:
                    # Flow was dropped: end simpy process
                    # Update metrics for the dropped flow
                    self.params.metrics.dropped_flow(flow, "LINK_CAP")
                    return
                if not flow.forward_to_eg:
                    self.params.logger.info(
                        "Flow {} STARTED ARRIVING at node {} for processing. Time: {}"
                        .format(flow.flow_id, flow.current_node_id, self.env.now))
                    if process:
                        flow_processed = yield self.env.process(self.FlowProcessor.process_flow(flow))
                        if not flow_processed:
                            # Flow was dropped: end simpy process
                            # Update metrics for the dropped flow
                            self.params.metrics.dropped_flow(flow, "NODE_CAP")
                            return
            else:
                # No next node: dropped flow
                self.params.metrics.dropped_flow(flow, "DECISION")
                return
        if flow.departed:
            self.depart_flow(flow)

    def depart_flow(self, flow):
        """
        Process the flow at the requested SF of the current node.
        """
        # Update metrics for the processed flow
        self.params.metrics.completed_flow()
        self.params.metrics.add_end2end_delay(flow.end2end_delay)
        self.params.logger.info(
            "Flow {} was processed and departed the network from {}. Time {}"
            .format(flow.flow_id, flow.current_node_id, self.env.now))<|MERGE_RESOLUTION|>--- conflicted
+++ resolved
@@ -75,17 +75,12 @@
             "flow dr: {}. Time: {}".format(flow.flow_id, flow.current_node_id, flow.sfc, flow.duration, flow.dr,
                                            self.env.now))
         while not flow.departed:
-<<<<<<< HEAD
             decision_type = self.DecisionMaker.decision_type
-            if not decision:
+            if decision is False:
                 if decision_type == "PerFlow":
                     next_node = yield self.env.process(self.DecisionMaker.decide_next_node(flow))
                 else:
                     next_node = self.DecisionMaker.decide_next_node(flow)
-=======
-            if decision is False:
-                next_node = yield self.env.process(self.DecisionMaker.decide_next_node(flow))
->>>>>>> d5651c5c
                 if next_node == "External":
                     # If decision maker asked for external decisions from the algo directly
                     # Then exit this simpy process. The runner module will be responsible to call
