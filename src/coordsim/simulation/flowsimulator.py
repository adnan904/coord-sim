import logging
import random
import numpy as np
from coordsim.network.flow import Flow
from coordsim.metrics import metrics

log = logging.getLogger(__name__)

"""
Flow Simulator class
This class holds the flow simulator and its internal flow handling functions.
Flow of data through the simulator (abstract):

start() -> generate_flow() -> init_flow() -> pass_flow() -> process_flow()
and forward_flow() -> depart_flow() or pass_flow()

"""


class FlowSimulator:
    def __init__(self, env, params):
        self.env = env
        self.params = params
        self.total_flow_count = 0

    def start(self):
        """
        Start the simulator.
        """
        log.info("Starting simulation")
        # Setting the all-pairs shortest path in the NetworkX network as a graph attribute
        nodes_list = [n[0] for n in self.params.network.nodes.items()]
        log.info("Using nodes list {}\n".format(nodes_list))
        log.info("Total of {} ingress nodes available\n".format(len(self.params.ing_nodes)))
        for node in self.params.ing_nodes:
            node_id = node[0]
            self.env.process(self.generate_flow(node_id))

    def generate_flow(self, node_id):
        """
        Generate flows at the ingress nodes.
        """
        while True:
            self.total_flow_count += 1

            # set normally distributed flow data rate
            flow_dr = np.random.normal(self.params.flow_dr_mean, self.params.flow_dr_stdev)

            # if "deterministic = True" use deterministic flow size and inter-arrival times (eg, for debugging)
            if self.params.deterministic:
                # Exponentially distributed random inter arrival rate using a user set (or default) mean
                #
                # use deterministic, fixed inter-arrival time for now
                inter_arr_time = self.params.inter_arr_mean
                flow_size = self.params.flow_size_shape
            # else use randomly distributed values (default)
            else:
                inter_arr_time = random.expovariate(self.params.inter_arr_mean)
                # heavy-tail flow size
                flow_size = np.random.pareto(self.params.flow_size_shape) + 1
            # Skip flows with negative flow_dr or flow_size values
            if flow_dr <= 0.00 or flow_size <= 0.00:
                continue

            # Assign a random SFC to the flow
            flow_sfc = np.random.choice([sfc for sfc in self.params.sfc_list.keys()])
            # Get the flow's creation time (current environment time)
            creation_time = self.env.now
            # Generate flow based on given params
            flow = Flow(str(self.total_flow_count), flow_sfc, flow_dr, flow_size, creation_time,
                        current_node_id=node_id)
            # Update metrics for the generated flow
            metrics.generated_flow()
            # Generate flows and schedule them at ingress node
            self.env.process(self.init_flow(flow))
            yield self.env.timeout(inter_arr_time)

    def init_flow(self, flow):
        """
        Initialize flows within the network. This function takes the generated flow object at the ingress node
        and handles it according to the requested SFC. We check if the SFC that is being requested is indeed
        within the schedule, otherwise we log a warning and drop the flow.
        The algorithm will check the flow's requested SFC, and will forward the flow through the network using the
        SFC's list of SFs based on the LB rules that are provided through the scheduler's 'flow_schedule()'
        function.
        """
        log.info(
            "Flow {} generated. arrived at node {} Requesting {} - flow duration: {}ms, "
            "flow dr: {}. Time: {}".format(flow.flow_id, flow.current_node_id, flow.sfc, flow.duration, flow.dr,
                                           self.env.now))
        sfc = self.params.sfc_list[flow.sfc]
        # Check to see if requested SFC exists
        if sfc is not None:
            # Iterate over the SFs and process the flow at each SF.
            yield self.env.process(self.pass_flow(flow, sfc))
        else:
            log.info(f"Requested SFC was not found. Dropping flow {flow.flow_id}")
            # Update metrics for the dropped flow
            metrics.dropped_flow()
            self.env.exit()

    def pass_flow(self, flow, sfc):
        """
        Passes the flow to the next node to begin processing.
        The flow might still be arriving at a previous node or SF.
        This function is used in a mutual recursion alongside process_flow() function to allow flows to arrive and begin
        processing without waiting for the flow to completely arrive.
        The mutual recursion is as follows:
        pass_flow() -> process_flow() -> pass_flow() and so on...
        Breaking condition: Flow reaches last position within the SFC, then process_flow() calls depart_flow()
        instead of pass_flow(). The position of the flow within the SFC is determined using current_position
        attribute of the flow object.
        """
        sf = sfc[flow.current_position]
        next_node = self.get_next_node(flow, sf)
        yield self.env.process(self.forward_flow(flow, next_node))

        log.info("Flow {} STARTED ARRIVING at node {} for processing. Time: {}"
                 .format(flow.flow_id, flow.current_node_id, self.env.now))
        yield self.env.process(self.process_flow(flow, sfc))

    def get_next_node(self, flow, sf):
        """
        Get next node using weighted probabilites from the scheduler
        """
        schedule = self.params.schedule
        # Check if scheduling rule exists
        if (flow.current_node_id in schedule) and flow.sfc in schedule[flow.current_node_id]:
            schedule_node = schedule[flow.current_node_id]
            schedule_sf = schedule_node[flow.sfc][sf]
            sf_nodes = [sch_sf for sch_sf in schedule_sf.keys()]
            sf_probability = [prob for name, prob in schedule_sf.items()]
            try:
                next_node = np.random.choice(sf_nodes, p=sf_probability)
                return next_node

            except Exception as ex:

                # Scheduling rule does not exist: drop flow
                log.warning(f'Flow {flow.flow_id}: Scheduling rule at node {flow.current_node_id} not correct'
                            f'Dropping flow!')
                log.warning(ex)
                metrics.dropped_flow()
                self.env.exit()
        else:
            # Scheduling rule does not exist: drop flow
            log.warning(f'Flow {flow.flow_id}: Scheduling rule not found at {flow.current_node_id}. Dropping flow!')
            metrics.dropped_flow()
            self.env.exit()

    def forward_flow(self, flow, next_node):
        """
        Calculates the path delays occurring when forwarding a node
        Path delays are calculated using the Shortest path
        The delay is simulated by timing out for the delay amount of duration
        """
        path_delay = 0
        if flow.current_node_id != next_node:
            path_delay = self.params.network.graph['shortest_paths'][(flow.current_node_id, next_node)][1]

        # Metrics calculation for path delay. Flow's end2end delay is also incremented.
        metrics.add_path_delay(path_delay)
        flow.end2end_delay += path_delay
        if flow.current_node_id == next_node:
            assert path_delay == 0, "While Forwarding the flow, the Current and Next node same, yet path_delay != 0"
            log.info("Flow {} will stay in node {}. Time: {}.".format(flow.flow_id, flow.current_node_id, self.env.now))
        else:
            log.info("Flow {} will leave node {} towards node {}. Time {}"
                     .format(flow.flow_id, flow.current_node_id, next_node, self.env.now))
            yield self.env.timeout(path_delay)
            flow.current_node_id = next_node

    def process_flow(self, flow, sfc):
        """
        Process the flow at the requested SF of the current node.
        """
        # Generate a processing delay for the SF
        current_node_id = flow.current_node_id
        sf = sfc[flow.current_position]
        flow.current_sf = sf
        if sf in self.params.sf_placement[current_node_id]:
            current_sf = flow.current_sf
            vnf_delay_mean = self.params.sf_list[flow.current_sf]["processing_delay_mean"]
            vnf_delay_stdev = self.params.sf_list[flow.current_sf]["processing_delay_stdev"]
            processing_delay = np.absolute(np.random.normal(vnf_delay_mean, vnf_delay_stdev))
            # Update metrics for the processing delay
            # Add the delay to the flow's end2end delay
            metrics.add_processing_delay(processing_delay)
            flow.end2end_delay += processing_delay

            # Calculate the demanded capacity when the flow is processed at this node
            demanded_total_capacity = 0.0
            for sf_i, sf_data in self.params.network.nodes[current_node_id]['available_sf'].items():
                if sf == sf_i:
                    # Include flows data rate in requested sf capacity calculation
                    demanded_total_capacity += self.params.sf_list[sf]['resource_function'](sf_data['load'] + flow.dr)
                else:
                    demanded_total_capacity += self.params.sf_list[sf_i]['resource_function'](sf_data['load'])

            # Get node capacities
            node_cap = self.params.network.nodes[current_node_id]["cap"]
            node_remaining_cap = self.params.network.nodes[current_node_id]["remaining_cap"]
            assert node_remaining_cap >= 0, "Remaining node capacity cannot be less than 0 (zero)!"
            # Metrics: Add active flow to the SF once the flow has begun processing.
            metrics.add_active_flow(flow, current_node_id, current_sf)
            if demanded_total_capacity <= node_cap:
                log.info(
                    "Flow {} started processing at sf {} at node {}. Time: {}, "
                    "Processing delay: {}".format(flow.flow_id, current_sf, current_node_id, self.env.now,
                                                  processing_delay))

                # Add load to sf
                self.params.network.nodes[current_node_id]['available_sf'][sf]['load'] += flow.dr
                # Set remaining node capacity
                self.params.network.nodes[current_node_id]['remaining_cap'] = node_cap - demanded_total_capacity
                # Just for the sake of keeping lines small, the node_remaining_cap is updated again.
                node_remaining_cap = self.params.network.nodes[current_node_id]["remaining_cap"]

                yield self.env.timeout(processing_delay)
                log.info(
                    "Flow {} started departing sf {} at node {}."
                    " Time {}".format(flow.flow_id, current_sf, current_node_id, self.env.now))

                # Check if flow is currently in last SF, if so, then depart flow.
                if (flow.current_position == len(sfc) - 1):
                    yield self.env.timeout(flow.duration)
                    self.depart_flow(flow)
                else:
                    # Increment the position of the flow within SFC
                    flow.current_position += 1
                    self.env.process(self.pass_flow(flow, sfc))
                    yield self.env.timeout(flow.duration)
                    # before departing the SF.
                    # print(metrics.get_metrics()['current_active_flows'])
                    log.info("Flow {} FINISHED ARRIVING at SF {} at node {} for processing. Time: {}"
                             .format(flow.flow_id, current_sf, current_node_id, self.env.now))
                    # Remove the active flow from the SF after it departed the SF
                    metrics.remove_active_flow(flow, current_node_id, current_sf)

                # Remove load from sf
<<<<<<< HEAD
                self.params.network.nodes[current_node_id]['available_sf'][sf]['load'] -= flow.dr
                assert self.params.network.nodes[current_node_id]['available_sf'][sf][
                           'load'] >= 0, 'SF load cannot be less than 0!'
                # Check if SF is not processing any more flows AND if SF is removed from placement. If so the SF will
                # be removed from the load recording. This allows SFs to be handed gracefully.
                if (self.params.network.nodes[current_node_id]['available_sf'][sf]['load'] == 0) and (
                        sf not in self.params.sf_placement[current_node_id]):
                    del self.params.network.nodes[current_node_id]['available_sf'][sf]
=======
                if sf in self.params.network.nodes[current_node_id]['available_sf']:
                    self.params.network.nodes[current_node_id]['available_sf'][sf]['load'] -= flow.dr
                    assert self.params.network.nodes[current_node_id]['available_sf'][sf]['load'] >= 0, \
                        'SF load cannot be less than 0!'
                else:
                    log.debug(f"SF {sf} was removed from {current_node_id}, while flow {flow.flow_id} was being "
                              f"processed. Still assume the flow could finish processing successfully.")
                    # TODO: drop the flow instead? or at least account for sf resources?
                    #  see https://github.com/RealVNF/coordination-simulation/pull/78#issuecomment-523921483
>>>>>>> 4374355b

                # Recalculation is necessary because other flows could have already arrived or departed at the node
                used_total_capacity = 0.0
                for sf_i, sf_data in self.params.network.nodes[current_node_id]['available_sf'].items():
                    used_total_capacity += self.params.sf_list[sf_i]['resource_function'](sf_data['load'])
                # Set remaining node capacity
                self.params.network.nodes[current_node_id]['remaining_cap'] = node_cap - used_total_capacity
                # Just for the sake of keeping lines small, the node_remaining_cap is updated again.
                node_remaining_cap = self.params.network.nodes[current_node_id]["remaining_cap"]

                # We assert that remaining capacity must at all times be less than the node capacity so that
                # nodes dont put back more capacity than the node's capacity.
                assert node_remaining_cap <= node_cap, "Node remaining capacity cannot be more than node capacity!"
            else:
                log.info(f"Not enough capacity for flow {flow.flow_id} at node {flow.current_node_id}. Dropping flow.")
                # Update metrics for the dropped flow
                metrics.dropped_flow()
                metrics.remove_active_flow(flow, current_node_id, current_sf)
                self.env.exit()
        else:
            log.info(f"SF {sf} was not found at {current_node_id}. Dropping flow {flow.flow_id}")
            metrics.dropped_flow()
            self.env.exit()

    def depart_flow(self, flow):
        """
        Process the flow at the requested SF of the current node.
        """
        # Update metrics for the processed flow
        metrics.processed_flow()
        metrics.add_end2end_delay(flow.end2end_delay)
        metrics.remove_active_flow(flow, flow.current_node_id, flow.current_sf)
        log.info("Flow {} was processed and departed the network from {}. Time {}"
                 .format(flow.flow_id, flow.current_node_id, self.env.now))<|MERGE_RESOLUTION|>--- conflicted
+++ resolved
@@ -238,7 +238,6 @@
                     metrics.remove_active_flow(flow, current_node_id, current_sf)
 
                 # Remove load from sf
-<<<<<<< HEAD
                 self.params.network.nodes[current_node_id]['available_sf'][sf]['load'] -= flow.dr
                 assert self.params.network.nodes[current_node_id]['available_sf'][sf][
                            'load'] >= 0, 'SF load cannot be less than 0!'
@@ -247,17 +246,6 @@
                 if (self.params.network.nodes[current_node_id]['available_sf'][sf]['load'] == 0) and (
                         sf not in self.params.sf_placement[current_node_id]):
                     del self.params.network.nodes[current_node_id]['available_sf'][sf]
-=======
-                if sf in self.params.network.nodes[current_node_id]['available_sf']:
-                    self.params.network.nodes[current_node_id]['available_sf'][sf]['load'] -= flow.dr
-                    assert self.params.network.nodes[current_node_id]['available_sf'][sf]['load'] >= 0, \
-                        'SF load cannot be less than 0!'
-                else:
-                    log.debug(f"SF {sf} was removed from {current_node_id}, while flow {flow.flow_id} was being "
-                              f"processed. Still assume the flow could finish processing successfully.")
-                    # TODO: drop the flow instead? or at least account for sf resources?
-                    #  see https://github.com/RealVNF/coordination-simulation/pull/78#issuecomment-523921483
->>>>>>> 4374355b
 
                 # Recalculation is necessary because other flows could have already arrived or departed at the node
                 used_total_capacity = 0.0
