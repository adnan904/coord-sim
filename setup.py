--- conflicted
+++ resolved
@@ -1,10 +1,6 @@
 from setuptools import setup, find_packages
 requirements = [
-<<<<<<< HEAD
-    'simpy>=4.0.1',
-=======
     'simpy>=4',
->>>>>>> a6190c35
     'networkx',
     'geopy',
     'pyyaml>=5.1',
